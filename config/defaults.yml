--- conflicted
+++ resolved
@@ -42,15 +42,12 @@
     enabled: no
     listen: 127.0.0.1
     port: 4731
-<<<<<<< HEAD
 corenlp:
     enabled: no
     annotator_url: ''
     annotator_timeout: 600
-=======
 crf_web_service:
     enabled: no
     server_url: http://127.0.0.1:8441/crf
     listen: 127.0.0.1:8441
-    number_of_threads: 32
->>>>>>> d99bb601
+    number_of_threads: 32