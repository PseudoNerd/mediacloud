--- conflicted
+++ resolved
@@ -1,18 +1,7 @@
 use strict;
 use warnings;
 
-<<<<<<< HEAD
-use Test::More tests => 43;
-=======
-BEGIN
-{
-    use FindBin;
-    use lib "$FindBin::Bin/../lib";
-    use lib $FindBin::Bin;
-}
-
 use Test::More tests => 44;
->>>>>>> 4afe5dee
 use Test::NoWarnings;
 use Test::Deep;
 
