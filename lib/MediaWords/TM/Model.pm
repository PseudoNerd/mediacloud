--- conflicted
+++ resolved
@@ -426,13 +426,9 @@
     my $config = MediaWords::Util::Config::get_config;
     my $model_reps = $config->{ mediawords }->{ topic_model_reps } || 0;
 
-<<<<<<< HEAD
     $model_reps //= 10;
 
     return undef unless ( $model_reps );
-=======
-    return undef if ( $model_reps == 0 );
->>>>>>> 3a437a1f
 
     create_snapshot_indexes( $db );
 
