package MediaWords::TM::Mine;

=head1 NAME

MediaWords::TM::Mine - topic spider implementation

=head1 SYNOPSIS

    MediaWords::TM::Mine::mine_topic( $db, $options );

=head1 DESCRIPTION

The topic mining process is described in doc/topic_mining.markdown.

=cut

use strict;
use warnings;

use Modern::Perl "2015";
use MediaWords::CommonLibs;

use Getopt::Long;
use List::Util;
use Readonly;
use Time::Piece;

use MediaWords::TM;
use MediaWords::TM::FetchTopicTweets;
use MediaWords::TM::GuessDate;
use MediaWords::TM::Stories;
use MediaWords::DB;
use MediaWords::DBI::Stories::GuessDate;
use MediaWords::Job::Facebook::FetchStoryStats;
use MediaWords::Job::TM::ExtractStoryLinks;
use MediaWords::Job::TM::FetchLink;
use MediaWords::Job::TM::FetchTwitterUrls;
use MediaWords::Job::TM::SnapshotTopic;
use MediaWords::Solr;
use MediaWords::Util::Config;
use MediaWords::Util::SQL;
<<<<<<< HEAD
use MediaWords::Util::Tags;
use MediaWords::Util::URL;
use MediaWords::Util::Web;
=======
>>>>>>> b91ea198

# total time to wait for fetching of social media metrics
Readonly my $MAX_SOCIAL_MEDIA_FETCH_TIME => ( 60 * 60 * 24 );

# add new links in chunks of this size
Readonly my $ADD_NEW_LINKS_CHUNK_SIZE => 10_000;

# extract story links in chunks of this size
Readonly my $EXTRACT_STORY_LINKS_CHUNK_SIZE => 1000;

# query this many topic_links at a time to spider
Readonly my $SPIDER_LINKS_CHUNK_SIZE => 100_000;

# die if the error rate for link fetch or link extract jobs is greater than this
Readonly my $MAX_JOB_ERROR_RATE => 0.01;

# timeout when polling for jobs to finish
Readonly my $JOB_POLL_TIMEOUT => 3600;

# number of seconds to wait when polling for jobs to finish
Readonly my $JOB_POLL_WAIT => 5;

# if more than this many seed urls are imported, dedup stories before as well as after spidering
Readonly my $MIN_SEED_IMPORT_FOR_PREDUP_STORIES => 50_000;

# if mine_topic is run with the test_mode option, set this true and do not try to queue extractions
my $_test_mode;

# update topics.state in the database
sub update_topic_state($$$;$)
{
    my ( $db, $topic, $message ) = @_;

    INFO( "update topic state: $message" );

    eval { MediaWords::Job::TM::MineTopic->update_job_state_message( $db, $message ) };
    if ( $@ )
    {
        die( "error updating job state (mine_topic() must be called from MediaWords::Job::TM::MineTopic): $@" );
    }
}

# return true if the publish date of the story is within 7 days of the topic date range or if the
# story is undateable
sub story_within_topic_date_range
{
    my ( $db, $topic, $story ) = @_;

    my $story_date = substr( $story->{ publish_date }, 0, 10 );

    my $start_date = $topic->{ start_date };
    $start_date = MediaWords::Util::SQL::increment_day( $start_date, -7 );
    $start_date = substr( $start_date, 0, 10 );

    my $end_date = $topic->{ end_date };
    $end_date = MediaWords::Util::SQL::increment_day( $end_date, 7 );
    $end_date = substr( $end_date, 0, 10 );

    return 1 if ( ( $story_date ge $start_date ) && ( $story_date le $end_date ) );

    return MediaWords::DBI::Stories::GuessDate::is_undateable( $db, $story );
}

# submit jobs to extract links from the given stories and then poll to wait for the stories to be processed within
# the jobs pool
sub generate_topic_links
{
    my ( $db, $topic, $stories ) = @_;

    INFO "generate topic links: " . scalar( @{ $stories } );

    my $topic_links = [];

    if ( $topic->{ ch_monitor_id } )
    {
        INFO( "skip link generation for twitter topic" );
        return;
    }

    my $stories_ids_table = $db->get_temporary_ids_table( [ map { $_->{ stories_id } } @{ $stories } ] );

    $db->query( <<SQL, $topic->{ topics_id } );
update topic_stories set link_mined = 'f'
        where
            stories_id in ( select id from $stories_ids_table ) and
            topics_id = ? and
            link_mined = 't'
SQL

    my $queued_stories_ids = [];
    for my $story ( @{ $stories } )
    {
        next unless ( story_within_topic_date_range( $db, $topic, $story ) );

        push( @{ $queued_stories_ids }, $story->{ stories_id } );

        do
        {
            eval {
                MediaWords::Job::TM::ExtractStoryLinks->add_to_queue(
                    { stories_id => $story->{ stories_id }, topics_id => $topic->{ topics_id } } );
            };
            ( sleep( 1 ) && INFO( 'waiting for rabbit ...' ) ) if ( error_is_amqp( $@ ) );
        } until ( !error_is_amqp( $@ ) );

        TRACE( "queued link extraction for story $story->{ title } $story->{ url }." );
    }

    INFO( "waiting for " . scalar( @{ $queued_stories_ids } ) . " link extraction jobs to finish" );

    my $queued_ids_table = $db->get_temporary_ids_table( $queued_stories_ids );

    # poll every $sleep_time seconds waiting for the jobs to complete.  die if the number of stories left to process
    # has not shrunk for $large_timeout seconds.  warn but continue if the number of stories left to process
    # is only 5% of the total and short_timeout has passed (this is to make the topic not hang entirely because
    # of one link extractor job error).
    my $prev_num_queued_stories = scalar( @{ $stories } );
    my $last_change_time        = time();
    while ( 1 )
    {
        my ( $num_queued_stories ) = $db->query( <<SQL, $topic->{ topics_id } )->flat();
select count(*)
    from topic_stories
    where
        stories_id in ( select id from $queued_ids_table ) and
        topics_id = ? and
        link_mined = 'f'
SQL

        last if ( $num_queued_stories == 0 );

        $last_change_time = time() if ( $num_queued_stories != $prev_num_queued_stories );
        if ( ( time() - $last_change_time ) > $JOB_POLL_TIMEOUT )
        {
            LOGDIE( "Timed out waiting for story link extraction." );
        }

        INFO( "$num_queued_stories stories left in link extraction pool...." );

        $prev_num_queued_stories = $num_queued_stories;
        sleep( $JOB_POLL_WAIT );
    }

    $db->query( <<SQL, $topic->{ topics_id } );
update topic_stories set link_mined = 't'
    where
        stories_id in ( select id from $stories_ids_table ) and
        topics_id = ? and
        link_mined = 'f'
SQL

    $db->query( "discard temp" );
}

# die() with an appropriate error if topic_stories > topics.max_stories; because this check is expensive and we don't
# care if the topic goes over by a few thousand stories, we only actually run the check randmly 1/1000 of the time
sub die_if_max_stories_exceeded($$)
{
    my ( $db, $topic ) = @_;

    my ( $num_topic_stories ) = $db->query( <<SQL, $topic->{ topics_id } )->flat;
select count(*) from topic_stories where topics_id = ?
SQL

    if ( $num_topic_stories > $topic->{ max_stories } )
    {
        LOGDIE( "topic has $num_topic_stories stories, which exceeds topic max stories of $topic->{ max_stories }" );
    }
}

# return true if the $@ error is defined and matches 'AMQP socket not connected'
sub error_is_amqp($)
{
    my ( $error ) = @_;

    return ( $error && ( $error =~ /AMQP socket not connected/ ) );
}

# add the topic_fetch_url to the fetch_link job queue.  try repeatedly on failure.
sub queue_topic_fetch_url($;$)
{
    my ( $tfu, $domain_timeout ) = @_;

    $domain_timeout //= $_test_mode ? 0 : undef;

    do
    {
        eval {
            MediaWords::Job::TM::FetchLink->add_to_queue(
                {
                    topic_fetch_urls_id => $tfu->{ topic_fetch_urls_id },
                    domain_timeout      => $domain_timeout
                }
            );
        };
        ( sleep( 1 ) && DEBUG( 'waiting for rabbit ...' ) ) if ( error_is_amqp( $@ ) );
    } until ( !error_is_amqp( $@ ) );
}

# create topic_fetch_urls rows correpsonding to the links and queue a FetchLink job for each.  return the tfu rows.
sub create_and_queue_topic_fetch_urls($$$)
{
    my ( $db, $topic, $fetch_links ) = @_;

    my $tfus = [];
    for my $link ( @{ $fetch_links } )
    {
        my $tfu = $db->create(
            'topic_fetch_urls',
            {
                topics_id      => $topic->{ topics_id },
                url            => $link->{ url },
                state          => 'pending',
                assume_match   => MediaWords::Util::Python::normalize_boolean_for_db( $link->{ assume_match } ),
                topic_links_id => $link->{ topic_links_id },
            }
        );
        push( @{ $tfus }, $tfu );

        queue_topic_fetch_url( $tfu );
    }

    return $tfus;
}

sub _fetch_twitter_urls($$$)
{
    my ( $db, $topic, $tfu_ids_table ) = @_;

    my $twitter_tfu_ids = $db->query( <<SQL )->flat();
select topic_fetch_urls_id
    from topic_fetch_urls tfu
        join $tfu_ids_table ids on ( tfu.topic_fetch_urls_id = ids.id )
    where
        tfu.state = 'tweet pending'
SQL

    return unless ( scalar( @{ $twitter_tfu_ids } ) > 0 );

    $tfu_ids_table = $db->get_temporary_ids_table( $twitter_tfu_ids );

    MediaWords::Job::TM::FetchTwitterUrls->add_to_queue( { topic_fetch_urls_ids => $twitter_tfu_ids } );

    INFO( "waiting for fetch twitter urls job for " . scalar( @{ $twitter_tfu_ids } ) . " urls" );

    # poll every $sleep_time seconds waiting for the jobs to complete.  die if the number of stories left to process
    # has not shrunk for $large_timeout seconds.  warn but continue if the number of stories left to process
    # is only 5% of the total and short_timeout has passed (this is to make the topic not hang entirely because
    # of one link extractor job error).
    my $prev_num_queued_urls = scalar( @{ $twitter_tfu_ids } );
    my $last_change_time     = time();
    while ( 1 )
    {
        my ( $num_queued_urls ) = $db->query( <<SQL )->flat();
select count(*) 
    from topic_fetch_urls tfu
        join $tfu_ids_table ids on ( tfu.topic_fetch_urls_id = ids.id )
    where
        state in ('tweet pending')
SQL

        last if ( $num_queued_urls == 0 );

        $last_change_time = time() if ( $num_queued_urls != $prev_num_queued_urls );
        if ( ( time() - $last_change_time ) > $JOB_POLL_TIMEOUT )
        {
            LOGDIE( "Timed out waiting for twitter fetching." );
        }

        INFO( "$num_queued_urls twitter urls left to fetch ..." );

        $prev_num_queued_urls = $num_queued_urls;
        sleep( $JOB_POLL_WAIT );
    }
}

# fetch the given links by creating topic_fetch_urls rows and sending them to the MediaWords::Job::TM::FetchLink queue
# for processing.  wait for the queue to complete and returnt the resulting topic_fetch_urls.
sub fetch_links
{
    my ( $db, $topic, $fetch_links ) = @_;

    INFO( "fetch_links: queue links" );
    my $tfus = create_and_queue_topic_fetch_urls( $db, $topic, $fetch_links );
    my $num_queued_links = scalar( @{ $fetch_links } );

    INFO( "waiting for fetch link queue: $num_queued_links queued" );

    my $tfu_ids_table = $db->get_temporary_ids_table( [ map { int( $_->{ topic_fetch_urls_id } ) } @{ $tfus } ] );

    # now poll waiting for the queue to clear
    my $requeues         = 0;
    my $max_requeues     = 10;
    my $max_requeue_jobs = 100;
    my $requeue_timeout  = 30;

    # once the pool is this small, just requeue everything and exit
    my $exit_pool_size = 25;

    # how many times to requeues everything if there is no change for $JOB_POLL_TIMEOUT seconds
    my $full_requeues     = 0;
    my $max_full_requeues = 2;

    my $last_pending_change   = time();
    my $last_num_pending_urls = 0;
    while ( 1 )
    {
        my $pending_urls = $db->query( <<SQL )->hashes();
select *, coalesce( fetch_date::text, 'null' ) fetch_date
    from topic_fetch_urls
    where
        topic_fetch_urls_id in ( select id from $tfu_ids_table ) and
        state in ( 'pending', 'requeued' )
SQL

        my $pending_url_ids = [ map { $_->{ topic_fetch_urls_id } } @{ $pending_urls } ];

        my $num_pending_urls = scalar( @{ $pending_url_ids } );

        INFO( "waiting for fetch link queue: $num_pending_urls links remaining ..." );

        # useful in debugging for showing lingering urls
        if ( ( $num_pending_urls <= 5 ) && ( $last_num_pending_urls != $num_pending_urls ) )
        {
            map { INFO( "pending url: $_->{ url } [$_->{ state }: $_->{ fetch_date }]" ) } @{ $pending_urls };
        }

        last if ( $num_pending_urls < 1 );

        if ( $num_pending_urls <= $exit_pool_size )
        {
            map { queue_topic_fetch_url( $db->require_by_id( 'topic_fetch_urls', $_ ), 0 ) } @{ $pending_url_ids };
            last;
        }

        my $time_since_change = time() - $last_pending_change;

        # for some reason, the fetch_link queue is occasionally losing a small number of jobs.  until we can
        # find the cause of the bug, just requeue stray jobs a few times
        if (   ( $time_since_change > $requeue_timeout )
            && ( $requeues < $max_requeues )
            && ( $num_pending_urls < $max_requeue_jobs ) )
        {
            INFO( "requeueing fetch_link $num_pending_urls jobs ... [requeue $requeues]" );

            # requeue with a domain_timeout of 0 so that requeued urls can ignore throttling
            map { queue_topic_fetch_url( $db->require_by_id( 'topic_fetch_urls', $_ ), 0 ) } @{ $pending_url_ids };
            ++$requeues;
            $last_pending_change = time();
        }

        if ( $time_since_change > $JOB_POLL_TIMEOUT )
        {
            if ( $full_requeues < $max_full_requeues )
            {
                map { queue_topic_fetch_url( $db->require_by_id( 'topic_fetch_urls', $_ ) ) } @{ $pending_url_ids };
                ++$full_requeues;
                $last_pending_change = time();
            }
            else
            {
                splice( @{ $pending_url_ids }, 10 );
                my $ids_list = join( ', ', @{ $pending_url_ids } );
                die( "Timed out waiting for fetch_link queue ($ids_list)" );
            }
        }

        $last_pending_change = time() if ( $num_pending_urls < $last_num_pending_urls );

        $last_num_pending_urls = $num_pending_urls;

        sleep( $JOB_POLL_WAIT );
    }

    _fetch_twitter_urls( $db, $topic, $tfu_ids_table );

    INFO( "fetch_links: update topic seed urls" );
    $db->query( <<SQL );
update topic_seed_urls tsu
    set stories_id = tfu.stories_id, processed = 't'
    from topic_fetch_urls tfu
    where
        tfu.url = tsu.url and
        tfu.stories_id is not null and
        tfu.topic_fetch_urls_id in ( select id from $tfu_ids_table ) and
        tfu.topics_id = tsu.topics_id
SQL

    my $completed_tfus = $db->query( <<SQL )->hashes();
select * from topic_fetch_urls where topic_fetch_urls_id in ( select id from $tfu_ids_table )
SQL

    INFO( "completed fetch link queue" );

    return $completed_tfus;
}

# download any unmatched link in new_links, add it as a story, extract it, add any links to the topic_links list.
# each hash within new_links can either be a topic_links hash or simply a hash with a { url } field.  if
# the link is a topic_links hash, the topic_link will be updated in the database to point ref_stories_id
# to the new link story.  For each link, set the { story } field to the story found or created for the link.
sub add_new_links_chunk($$$$)
{
    my ( $db, $topic, $iteration, $new_links ) = @_;

    die_if_max_stories_exceeded( $db, $topic );

    INFO( "add_new_links_chunk: fetch_links" );
    my $topic_fetch_urls = fetch_links( $db, $topic, $new_links );

    INFO( "add_new_links_chunk: mark topic links spidered" );
    my $link_ids = [ grep { $_ } map { $_->{ topic_links_id } } @{ $new_links } ];
    $db->query( <<SQL, $link_ids );
update topic_links set link_spidered  = 't' where topic_links_id = any( ? )
SQL
}

# save a row in the topic_spider_metrics table to track performance of spider
sub save_metrics($$$$$)
{
    my ( $db, $topic, $iteration, $num_links, $elapsed_time ) = @_;

    my $topic_spider_metric = {
        topics_id       => $topic->{ topics_id },
        iteration       => $iteration,
        links_processed => $num_links,
        elapsed_time    => $elapsed_time
    };

    $db->create( 'topic_spider_metrics', $topic_spider_metric );
}

# call add_new_links in chunks of $ADD_NEW_LINKS_CHUNK_SIZE so we don't lose too much work when we restart the spider
sub add_new_links($$$$)
{
    my ( $db, $topic, $iteration, $new_links ) = @_;

    INFO( "add new links" );

    return unless ( @{ $new_links } );

    # randomly shuffle the links because it is better for downloading (which has per medium throttling) and extraction
    # (which has per medium locking) to distribute urls from the same media source randomly among the list of links. the
    # link mining and solr seeding routines that feed most links to this function tend to naturally group links
    # from the same media source together.
    my $shuffled_links = [ List::Util::shuffle( @{ $new_links } ) ];

    my $spider_progress = get_spider_progress_description( $db, $topic, $iteration, scalar( @{ $shuffled_links } ) );

    my $num_links = scalar( @{ $shuffled_links } );
    for ( my $i = 0 ; $i < $num_links ; $i += $ADD_NEW_LINKS_CHUNK_SIZE )
    {
        my $start_time = time;

        update_topic_state( $db, $topic, "$spider_progress; iteration links: $i / $num_links" );

        my $end = List::Util::min( $i + $ADD_NEW_LINKS_CHUNK_SIZE - 1, $#{ $shuffled_links } );
        add_new_links_chunk( $db, $topic, $iteration, [ @{ $shuffled_links }[ $i .. $end ] ] );

        my $elapsed_time = time - $start_time;
        save_metrics( $db, $topic, $iteration, $end - $i, $elapsed_time );
    }

    mine_topic_stories( $db, $topic );
}

# find any links for the topic of this iteration or less that have not already been spidered and call
# add_new_links on them.
sub spider_new_links
{
    my ( $db, $topic, $iteration ) = @_;

    for ( my $i = 0 ; ; $i++ )
    {
        INFO( "spider new links chunk: $i" );

        my $new_links = $db->query( <<END, $iteration, $topic->{ topics_id }, $SPIDER_LINKS_CHUNK_SIZE )->hashes;
select tl.* from topic_links tl, topic_stories ts
    where
        tl.link_spidered = 'f' and
        tl.stories_id = ts.stories_id and
        ( ts.iteration <= \$1 or ts.iteration = 1000 ) and
        ts.topics_id = \$2 and
        tl.topics_id = \$2

    limit \$3
END

        last unless ( @{ $new_links } );

        add_new_links( $db, $topic, $iteration, $new_links );
    }
}

# get short text description of spidering progress
sub get_spider_progress_description
{
    my ( $db, $topic, $iteration, $total_links ) = @_;

    INFO( "get spider progress description" );

    my $cid = $topic->{ topics_id };

    my ( $total_stories ) = $db->query( <<SQL, $cid )->flat;
select count(*) from topic_stories where topics_id = ?
SQL

    my ( $stories_last_iteration ) = $db->query( <<SQL, $cid, $iteration )->flat;
select count(*) from topic_stories where topics_id = ? and iteration = ? - 1
SQL

    my ( $queued_links ) = $db->query( <<SQL, $cid )->flat;
select count(*) from topic_links where topics_id = ? and link_spidered = 'f'
SQL

    return "spidering iteration: $iteration; stories last iteration / total: " .
      "$stories_last_iteration / $total_stories; links queued: $queued_links; iteration links: $total_links";
}

# run the spider over any new links, for $num_iterations iterations
sub run_spider
{
    my ( $db, $topic ) = @_;

    INFO( "run spider" );

    # before we run the spider over links, we need to make sure links have been generated for all existing stories
    mine_topic_stories( $db, $topic );

    map { spider_new_links( $db, $topic, $topic->{ max_iterations } ) } ( 1 .. $topic->{ max_iterations } );
}

# mine for links any stories in topic_stories for this topic that have not already been mined
sub mine_topic_stories
{
    my ( $db, $topic ) = @_;

    INFO( "mine topic stories" );

    # check for twitter topic here as well as in generate_topic_links, because the below query grows very
    # large without ever mining links
    if ( $topic->{ ch_monitor_id } )
    {
        INFO( "skip link generation for twitter topic" );
        return;
    }

    # chunk the story extractions so that one big topic does not take over the entire queue
    my $i = 0;
    while ( 1 )
    {
        $i += $EXTRACT_STORY_LINKS_CHUNK_SIZE;
        INFO( "mine topic stories: chunked $i ..." );
        my $stories = $db->query( <<SQL, $topic->{ topics_id }, $EXTRACT_STORY_LINKS_CHUNK_SIZE )->hashes;
    select s.*, ts.link_mined, ts.redirect_url
        from snap.live_stories s
            join topic_stories ts on ( s.stories_id = ts.stories_id and s.topics_id = ts.topics_id )
        where
            ts.link_mined = false and
            ts.topics_id = ?
        limit ?
SQL

        my $num_stories = scalar( @{ $stories } );

        last if ( $num_stories == 0 );

        generate_topic_links( $db, $topic, $stories );

        last if ( $num_stories < $EXTRACT_STORY_LINKS_CHUNK_SIZE );
    }
}

# import all topic_seed_urls that have not already been processed;
# return 1 if new stories were added to the topic and 0 if not
sub import_seed_urls
{
    my ( $db, $topic ) = @_;

    INFO( "import seed urls" );

    my $topics_id = $topic->{ topics_id };

    # take care of any seed urls with urls that we have already processed for this topic
    $db->query( <<END, $topics_id );
update topic_seed_urls a set stories_id = b.stories_id, processed = 't'
    from topic_seed_urls b
    where a.url = b.url and
        a.topics_id = ? and b.topics_id = a.topics_id and
        a.stories_id is null and b.stories_id is not null
END

    # randomly shuffle this query so that we don't block the extractor pool by throwing it all
    # stories from a single media_id at once
    my $seed_urls = $db->query( <<END, $topics_id )->hashes;
select * from topic_seed_urls where topics_id = ? and processed = 'f' order by random()
END

    return 0 unless ( @{ $seed_urls } );

    # process these in chunks in case we have to start over so that we don't have to redo the whole batch
    my $num_urls = scalar( @{ $seed_urls } );
    for ( my $i = 0 ; $i < $num_urls ; $i += $ADD_NEW_LINKS_CHUNK_SIZE )
    {
        my $start_time = time;

        update_topic_state( $db, $topic, "importing seed urls: $i / $num_urls" );

        my $end = List::Util::min( $i + $ADD_NEW_LINKS_CHUNK_SIZE - 1, $#{ $seed_urls } );
        my $seed_urls_chunk = [ @{ $seed_urls }[ $i .. $end ] ];
        add_new_links_chunk( $db, $topic, 0, $seed_urls_chunk );

        my $ids_table = $db->get_temporary_ids_table( [ map { $_->{ topic_seed_urls_id } } @{ $seed_urls_chunk } ] );

        # update topic_seed_urls that were actually fetched
        $db->query( <<SQL );
update topic_seed_urls tsu
    set stories_id = tfu.stories_id
    from topic_fetch_urls tfu, $ids_table ids
    where
        tsu.topics_id = tfu.topics_id and
        md5(tsu.url) = md5(tfu.url) and
        tsu.topic_seed_urls_id = ids.id
SQL

        # now update the topic_seed_urls that were matched
        $db->query( <<SQL );
update topic_seed_urls tsu
    set processed = 't'
    from $ids_table ids
    where
        tsu.topic_seed_urls_id = ids.id and
        processed = 'f'
SQL

        my $elapsed_time = time - $start_time;
        save_metrics( $db, $topic, 1, $end - $i, $elapsed_time );
    }

    # cleanup any topic_seed_urls pointing to a merged story
    $db->execute_with_large_work_mem(
        <<SQL,
        UPDATE topic_seed_urls AS tsu
        SET stories_id = tms.target_stories_id, processed = 't'
        FROM topic_merged_stories_map AS tms,
             topic_stories ts
        WHERE tsu.stories_id = tms.source_stories_id
          AND ts.stories_id = tms.target_stories_id
          AND tsu.topics_id = ts.topics_id
          AND ts.topics_id = \$1
SQL
        $topic->{ topics_id }
    );

    return scalar( @{ $seed_urls } );
}

# look for any stories in the topic tagged with a date method of 'current_time' and
# assign each the earliest source link date if any source links exist
sub add_source_link_dates
{
    my ( $db, $topic ) = @_;

    INFO( "add source link dates" );

    my $stories = $db->query( <<END, $topic->{ topics_id } )->hashes;
select s.* from stories s, topic_stories cs, tag_sets ts, tags t, stories_tags_map stm
    where s.stories_id = cs.stories_id and cs.topics_id = ? and
        stm.stories_id = s.stories_id and stm.tags_id = t.tags_id and
        t.tag_sets_id = ts.tag_sets_id and
        t.tag in ( 'current_time' ) and ts.name = 'date_guess_method'
END

    for my $story ( @{ $stories } )
    {
        my $source_link = $db->query( <<END, $topic->{ topics_id }, $story->{ stories_id } )->hash;
select cl.*, s.publish_date
        from topic_links cl
            join stories s on ( cl.stories_id = s.stories_id )
    where
        cl.topics_id = ? and
        cl.ref_stories_id = ?
    order by cl.topic_links_id asc
END

        next unless ( $source_link );

        $db->query( <<END, $source_link->{ publish_date }, $story->{ stories_id } );
update stories set publish_date = ? where stories_id = ?
END
        MediaWords::DBI::Stories::GuessDate::assign_date_guess_method( $db, $story, 'source_link' );
    }
}

# insert a list of topic seed urls, using efficient copy
sub insert_topic_seed_urls
{
    my ( $db, $topic_seed_urls ) = @_;

    INFO "inserting " . scalar( @{ $topic_seed_urls } ) . " topic seed urls ...";

    my $columns = [ 'stories_id', 'url', 'topics_id', 'assume_match' ];

    my $csv = Text::CSV_XS->new( { binary => 1 } );

    my $copy_from = $db->copy_from( "COPY topic_seed_urls (" . join( ', ', @{ $columns } ) . ") FROM STDIN WITH CSV" );
    for my $csu ( @{ $topic_seed_urls } )
    {
        $csv->combine( map { $csu->{ $_ } } ( @{ $columns } ) );
        $copy_from->put_line( $csv->string );
    }
    $copy_from->end();
}

# for the given topic, get a solr publish_date clause that will return one month of the seed query,
# starting at start_date and offset by $month_offset months.  return undef if $month_offset puts
# the start date past the topic start date.
sub get_solr_query_month_clause($$)
{
    my ( $topic, $month_offset ) = @_;

    my $topic_start = Time::Piece->strptime( $topic->{ start_date }, "%Y-%m-%d" );
    my $topic_end   = Time::Piece->strptime( $topic->{ end_date },   "%Y-%m-%d" );

    my $offset_start = $topic_start->add_months( $month_offset );
    my $offset_end   = $offset_start->add_months( 1 );

    return undef if ( $offset_start > $topic_end );

    $offset_end = $topic_end if ( $offset_end > $topic_end );

    my $solr_start = $offset_start->strftime( '%Y-%m-%d' ) . 'T00:00:00Z';
    my $solr_end   = $offset_end->strftime( '%Y-%m-%d' ) . 'T23:59:59Z';

    my $date_clause = "publish_day:[$solr_start TO $solr_end]";

    return $date_clause;
}

# get the full solr query by combining the solr_seed_query with generated clauses for start and
# end date from topics and media clauses from topics_media_map and topics_media_tags_map.
# only return a query for up to a month of the given a query, using the zero indexed $month_offset to
# fetch $month_offset to return months after the first.  return undef if the month_offset puts the
# query start date beyond the topic end date. otherwise return hash in the form of { q => query, fq => filter_query }
sub get_full_solr_query($$;$$$$)
{
    my ( $db, $topic, $media_ids, $media_tags_ids, $month_offset ) = @_;

    $month_offset ||= 0;

    my $date_clause = get_solr_query_month_clause( $topic, $month_offset );

    return undef unless ( $date_clause );

    my $solr_query = "( $topic->{ solr_seed_query } )";

    my $media_clauses = [];
    my $topics_id     = $topic->{ topics_id };

    $media_ids ||= $db->query( "select media_id from topics_media_map where topics_id = ?", $topics_id )->flat;
    if ( @{ $media_ids } )
    {
        my $media_ids_list = join( ' ', @{ $media_ids } );
        push( @{ $media_clauses }, "media_id:( $media_ids_list )" );
    }

    $media_tags_ids ||= $db->query( "select tags_id from topics_media_tags_map where topics_id = ?", $topics_id )->flat;
    if ( @{ $media_tags_ids } )
    {
        my $media_tags_ids_list = join( ' ', @{ $media_tags_ids } );
        push( @{ $media_clauses }, "tags_id_media:( $media_tags_ids_list )" );
    }

    if ( !( $topic->{ solr_seed_query } =~ /media_id\:|tags_id_media\:/ ) && !@{ $media_clauses } )
    {
        die( "query must include at least one media source or media set" );
    }

    if ( @{ $media_clauses } )
    {
        my $media_clause_list = join( ' or ', @{ $media_clauses } );
        $solr_query .= " and ( $media_clause_list )";
    }

    my $solr_params = { q => $solr_query, fq => $date_clause };

    DEBUG( "full solr query: q = $solr_query, fq = $date_clause" );

    return $solr_params;
}

# import a single month of the solr seed query.  we do this to avoid giant queries that timeout in solr.
sub import_solr_seed_query_month($$$)
{
    my ( $db, $topic, $month_offset ) = @_;

    return if ( $topic->{ ch_monitor_id } );

    my $max_stories = $topic->{ max_stories };

    # if solr maxes out on returned stories, it returns a few documents less than the rows= parameter, so we
    # assume that we hit the solr max if we are within 5% of the ma stories
    my $max_returned_stories = $max_stories * 0.95;

    my $solr_query = get_full_solr_query( $db, $topic, undef, undef, $month_offset );

    # this should return undef once the month_offset gets too big
    return undef unless ( $solr_query );

    INFO "import solr seed query month offset $month_offset";
    $solr_query->{ rows } = $max_stories;

    my $stories = MediaWords::Solr::search_for_stories( $db, $solr_query );

    if ( scalar( @{ $stories } ) > $max_returned_stories )
    {
        die( "solr_seed_query returned more than $max_returned_stories stories" );
    }

    INFO "adding " . scalar( @{ $stories } ) . " stories to topic_seed_urls";

    $db->begin;

    my $topic_seed_urls = [];
    for my $story ( @{ $stories } )
    {
        push(
            @{ $topic_seed_urls },
            {
                topics_id    => $topic->{ topics_id },
                url          => $story->{ url },
                stories_id   => $story->{ stories_id },
                assume_match => 'f'
            }
        );
    }

    insert_topic_seed_urls( $db, $topic_seed_urls );

    $db->commit if $db->in_transaction();

    return 1;
}

# import stories intro topic_seed_urls from solr by running
# topic->{ solr_seed_query } against solr.  if the solr query has
# already been imported, do nothing.
sub import_solr_seed_query
{
    my ( $db, $topic ) = @_;

    INFO( "import solr seed query" );

    return if ( $topic->{ solr_seed_query_run } );

    my $month_offset = 0;
    while ( import_solr_seed_query_month( $db, $topic, $month_offset++ ) ) { }

    $db->query( "update topics set solr_seed_query_run = 't' where topics_id = ?", $topic->{ topics_id } );
}

# return true if there are no stories without facebook data
sub all_facebook_data_fetched
{
    my ( $db, $topic ) = @_;

    my $null_facebook_story = $db->query( <<SQL, $topic->{ topics_id } )->hash;
select 1
    from topic_stories cs
        left join story_statistics ss on ( cs.stories_id = ss.stories_id )
    where
        cs.topics_id = ? and
        (
            ss.stories_id is null or
            ss.facebook_share_count is null or
            ss.facebook_comment_count is null or
            ss.facebook_api_collect_date is null
        )
    limit 1
SQL

    return !$null_facebook_story;
}

# send high priority jobs to fetch facebook data for all stories that don't yet have it
sub fetch_social_media_data ($$)
{
    my ( $db, $topic ) = @_;

    INFO( "fetch social media data" );

    # test spider should be able to run with job broker, so we skip social media collection
    return if ( $_test_mode );

    my $cid = $topic->{ topics_id };

    do
    {
        eval { MediaWords::Job::Facebook::FetchStoryStats->add_topic_stories_to_queue( $db, $topic ); };
        ( sleep( 5 ) && INFO( 'waiting for rabbit ...' ) ) if ( error_is_amqp( $@ ) );
    } until ( !error_is_amqp( $@ ) );

    my $poll_wait = 30;
    my $retries   = int( $MAX_SOCIAL_MEDIA_FETCH_TIME / $poll_wait ) + 1;

    for my $i ( 1 .. $retries )
    {
        return if ( all_facebook_data_fetched( $db, $topic ) );
        sleep $poll_wait;
    }

    LOGCONFESS( "Timed out waiting for social media data" );
}

# die if the error rate for link extraction or link fetching is too high
sub check_job_error_rate($$)
{
    my ( $db, $topic ) = @_;

    INFO( "check job error rate" );

    my $fetch_stats = $db->query( <<SQL, $topic->{ topics_id } )->hashes();
select count(*) num, ( state = 'python error' ) as error
    from topic_fetch_urls
        where topics_id = ?
        group by ( state = 'python error' )
SQL

    my ( $num_fetch_errors, $num_fetch_successes ) = ( 0, 0 );
    for my $s ( @{ $fetch_stats } )
    {
        if   ( $s->{ error } ) { $num_fetch_errors    += $s->{ num } }
        else                   { $num_fetch_successes += $s->{ num } }
    }

    my $fetch_error_rate = $num_fetch_errors / ( $num_fetch_errors + $num_fetch_successes + 1 );

    INFO( "Fetch error rate: $fetch_error_rate ($num_fetch_errors / $num_fetch_successes)" );

    if ( $fetch_error_rate > $MAX_JOB_ERROR_RATE )
    {
        die( "Fetch error rate of $fetch_error_rate is great than max of $MAX_JOB_ERROR_RATE" );
    }

    my $link_stats = $db->query( <<SQL, $topic->{ topics_id } )->hashes();
select count(*) num, ( length( link_mine_error) > 0 ) as error
    from topic_stories
        where topics_id = ?
        group by ( length( link_mine_error ) > 0 )
SQL

    my ( $num_link_errors, $num_link_successes ) = ( 0, 0 );
    for my $s ( @{ $link_stats } )
    {
        if   ( $s->{ error } ) { $num_link_errors    += $s->{ num } }
        else                   { $num_link_successes += $s->{ num } }
    }

    my $link_error_rate = $num_link_errors / ( $num_link_errors + $num_link_successes + 1 );

    INFO( "Link error rate: $link_error_rate ($num_link_errors / $num_link_successes)" );

    if ( $link_error_rate > $MAX_JOB_ERROR_RATE )
    {
        die( "link error rate of $link_error_rate is great than max of $MAX_JOB_ERROR_RATE" );
    }
}

# mine the given topic for links and to recursively discover new stories on the web.
# options:
#   import_only - only run import_seed_urls and import_solr_seed and exit
#   skip_post_processing - skip social media fetching and snapshotting
sub do_mine_topic ($$;$)
{
    my ( $db, $topic, $options ) = @_;

    # commenting this out until we deploy the story index
    # if ( !$topic->{ is_story_index_ready } )
    # {
    #     die( "refusing to run topic because is_story_index_ready is false" );
    # }

    map { $options->{ $_ } ||= 0 } qw/import_only skip_post_processing test_mode/;

    update_topic_state( $db, $topic, "fetching tweets" );
    fetch_and_import_twitter_urls( $db, $topic );

    update_topic_state( $db, $topic, "importing solr seed query" );
    import_solr_seed_query( $db, $topic );

    # this may put entires into topic_seed_urls, so run it before import_seed_urls.
    # something is breaking trying to call this perl.  commenting out for time being since we only need
    # this when we very rarely change the foreign_rss_links field of a media source - hal
    # update_topic_state( $db, $topic, "merging foreign rss stories" );
    # MediaWords::TM::Stories::merge_foreign_rss_stories( $db, $topic );

    update_topic_state( $db, $topic, "importing seed urls" );
    if ( import_seed_urls( $db, $topic ) > $MIN_SEED_IMPORT_FOR_PREDUP_STORIES )
    {
        # merge dup stories before as well as after spidering to avoid extra spidering work
        update_topic_state( $db, $topic, "merging duplicate stories" );
        MediaWords::TM::Stories::find_and_merge_dup_stories( $db, $topic );
    }

    unless ( $options->{ import_only } )
    {
        update_topic_state( $db, $topic, "running spider" );
        run_spider( $db, $topic );

        check_job_error_rate( $db, $topic );

        # merge dup media and stories again to catch dups from spidering
        update_topic_state( $db, $topic, "merging duplicate media stories" );
        MediaWords::TM::Stories::merge_dup_media_stories( $db, $topic );

        update_topic_state( $db, $topic, "merging duplicate stories" );
        MediaWords::TM::Stories::find_and_merge_dup_stories( $db, $topic );

        update_topic_state( $db, $topic, "adding source link dates" );
        add_source_link_dates( $db, $topic );

        if ( !$options->{ skip_post_processing } )
        {
            update_topic_state( $db, $topic, "fetching social media data" );
            fetch_social_media_data( $db, $topic );

            update_topic_state( $db, $topic, "snapshotting" );
            MediaWords::Job::TM::SnapshotTopic->add_to_queue( { topics_id => $topic->{ topics_id } }, undef, $db );
        }
    }
}

# if twitter topic corresponding to the main topic does not already exist, create it
sub find_or_create_twitter_topic($$)
{
    my ( $db, $parent_topic ) = @_;

    INFO( "find or create twitter topic" );

    my $twitter_topic = $db->query( <<SQL, $parent_topic->{ topics_id } )->hash;
select * from topics where twitter_parent_topics_id = ?
SQL

    return $twitter_topic if ( $twitter_topic );

    my $topic_tag_set = $db->create( 'tag_sets', { name => "topic $parent_topic->{ name } (twitter)" } );

    $twitter_topic = {
        twitter_parent_topics_id => $parent_topic->{ topics_id },
        name                     => "$parent_topic->{ name } (twitter)",
        pattern                  => '(none)',
        solr_seed_query          => '(none)',
        solr_seed_query_run      => 't',
        description              => "twitter child topic of $parent_topic->{ name }",
        topic_tag_sets_id        => $topic_tag_set->{ topic_tag_sets_id },
        ch_monitor_id            => $parent_topic->{ ch_monitor_id }
    };

    my $topic = $db->create( 'topics', $twitter_topic );

    my $parent_topic_dates =
      $db->query( "select * from topics_with_dates where topics_id = ?", $parent_topic->{ topics_id } )->hash;

    $db->query( <<SQL, $topic->{ topics_id }, $parent_topic->{ topics_id } );
insert into topic_dates ( topics_id, boundary, start_date, end_date )
    select \$1, true, start_date::date, end_date::date from topics_with_dates where topics_id = \$2
SQL

    return $topic;
}

# add the url parsed from a tweet to topics_seed_url
sub add_tweet_seed_url
{
    my ( $db, $topic, $url ) = @_;

    my $existing_seed_url = $db->query( <<SQL, $topic->{ topics_id }, $url );
select * from topic_seed_urls where topics_id = ? and url = ?
SQL

    if ( $existing_seed_url )
    {
        $db->update_by_id( 'topic_seed_urls', $existing_seed_url->{ topic_seed_urls_id }, { assume_match => 't' } );
    }
    else
    {
        $db->create(
            'topic_seed_urls',
            {
                topics_id    => $topic->{ topics_id },
                url          => $url,
                assume_match => 't',
                source       => 'twitter',
            }
        );
    }
}

# insert all topic_tweet_urls into topic_seed_urls for twitter child toic
sub seed_topic_with_tweet_urls($$)
{
    my ( $db, $topic ) = @_;

    INFO( "seed topic with tweet urls" );

    # update any already existing urls to be assume_match = 't'
    $db->query( <<SQL, $topic->{ topics_id } );
update topic_seed_urls tsu
    set assume_match = 't', processed = 'f'
    from
        topic_tweet_full_urls ttfu
    where
        ttfu.topics_id = tsu.topics_id  and
        ttfu.url = tsu.url and
        tsu.topics_id = \$1 and
        assume_match = false
SQL

    # now insert any topic_tweet_urls that are not already in the topic_seed_urls.
    # ignore pb.twimg.com urls because they are almost all images and their servers hang the downloader
    # when we try to download them en masse
    $db->execute_with_large_work_mem(
        <<SQL,
        INSERT INTO topic_seed_urls ( topics_id, url, assume_match, source )
            SELECT DISTINCT ttfu.topics_id, ttfu.url, true, 'twitter'
            FROM topic_tweet_full_urls ttfu
            WHERE ttfu.topics_id = \$1
              AND ttfu.url NOT IN (
                SELECT url
                FROM topic_seed_urls
                WHERE topics_id = \$1
              )
              AND not ttfu.url like 'https://twitter.com%'
              AND not ttfu.url like '%pbs.twimg.com%'
SQL
        $topic->{ topics_id }
    );
}

# if there is a ch_monitor_id for the given topic, fetch the twitter data from crimson hexagon and twitter
sub fetch_and_import_twitter_urls($$)
{
    my ( $db, $topic ) = @_;

    # only add  twitter data if there is a ch_monitor_id
    return unless ( $topic->{ ch_monitor_id } );

    MediaWords::TM::FetchTopicTweets::fetch_topic_tweets( $db, $topic->{ topics_id } );

    seed_topic_with_tweet_urls( $db, $topic );
}

# wrap do_mine_topic in eval and handle errors and state
sub mine_topic ($$;$)
{
    my ( $db, $topic, $options ) = @_;

    my $prev_test_mode = $_test_mode;

    $_test_mode = 1 if ( $options->{ test_mode } );

    if ( $topic->{ state } ne 'running' )
    {
        MediaWords::TM::send_topic_alert( $db, $topic, "started topic spidering" );
    }

    eval { do_mine_topic( $db, $topic ); };
    if ( $@ )
    {
        my $error = $@;
        MediaWords::TM::send_topic_alert( $db, $topic, "aborted topic spidering due to error" );
        LOGDIE( $error );
    }

    $_test_mode = $prev_test_mode;
}

1;<|MERGE_RESOLUTION|>--- conflicted
+++ resolved
@@ -39,12 +39,6 @@
 use MediaWords::Solr;
 use MediaWords::Util::Config;
 use MediaWords::Util::SQL;
-<<<<<<< HEAD
-use MediaWords::Util::Tags;
-use MediaWords::Util::URL;
-use MediaWords::Util::Web;
-=======
->>>>>>> b91ea198
 
 # total time to wait for fetching of social media metrics
 Readonly my $MAX_SOCIAL_MEDIA_FETCH_TIME => ( 60 * 60 * 24 );
