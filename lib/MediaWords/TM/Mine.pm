--- conflicted
+++ resolved
@@ -2907,7 +2907,15 @@
     MediaWords::DBI::Activities::log_system_activity( $db, 'tm_mine_topic', $topic->{ topics_id }, $options )
       || LOGCONFESS( "Unable to log the 'tm_mine_topic' activity." );
 
-<<<<<<< HEAD
+    eval {
+        update_topic_state( $db, $topic, "fetching tweets" );
+        fetch_and_import_twitter_urls( $db, $topic );
+    };
+    if ( $@ )
+    {
+        LOGCONFESS "fetch_and_import_twitter_urls() failed: $@";
+    }
+
     eval {
         update_topic_state( $db, $topic, "importing solr seed query" );
         import_solr_seed_query( $db, $topic );
@@ -2916,13 +2924,6 @@
     {
         LOGCONFESS "import_solr_seed_query() failed: $@";
     }
-=======
-    update_topic_state( $db, $topic, "fetching tweets" );
-    fetch_and_import_twitter_urls( $db, $topic );
-
-    update_topic_state( $db, $topic, "importing solr seed query" );
-    import_solr_seed_query( $db, $topic );
->>>>>>> 645d2c66
 
     eval {
         update_topic_state( $db, $topic, "importing seed urls" );
@@ -3078,7 +3079,6 @@
     update_topic_state( $db, $topic, "ready" );
 }
 
-<<<<<<< HEAD
 # if twitter topic corresponding to the main topic does not already exist, create it
 sub find_or_create_twitter_topic($$)
 {
@@ -3116,8 +3116,6 @@
     return $topic;
 }
 
-=======
->>>>>>> 645d2c66
 # add the url parsed from a tweet to topics_seed_url
 sub add_tweet_seed_url
 {
@@ -3185,16 +3183,8 @@
 {
     my ( $db, $topic ) = @_;
 
-<<<<<<< HEAD
-    eval { update_topic_state( $db, $topic, "generating twitter topic" ); };
-    if ( $@ )
-    {
-        LOGCONFESS "update_topic_state() failed: $@";
-    }
-=======
     # only add  twitter data if there is a ch_monitor_id
     return unless ( $topic->{ ch_monitor_id } );
->>>>>>> 645d2c66
 
     eval { MediaWords::Job::FetchTopicTweets->run( { topics_id => $topic->{ topics_id } } ); };
     if ( $@ )
@@ -3202,34 +3192,7 @@
         LOGCONFESS "MediaWords::Job::FetchTopicTweets->run() failed: $@";
     }
 
-<<<<<<< HEAD
-    my $twitter_topic;
-    eval { $twitter_topic = find_or_create_twitter_topic( $db, $topic ); };
-    if ( $@ )
-    {
-        LOGCONFESS "find_or_create_twitter_topic() failed: $@";
-    }
-
-    eval { seed_topic_with_tweet_urls( $db, $twitter_topic ); };
-    if ( $@ )
-    {
-        LOGCONFESS "seed_topic_with_tweet_urls() failed: $@";
-    }
-
-    eval { seed_parent_topic_with_tweet_urls( $db, $topic ) if ( $topic->{ import_twitter_urls } ); };
-    if ( $@ )
-    {
-        LOGCONFESS "seed_parent_topic_with_tweet_urls() failed: $@";
-    }
-
-    eval { mine_topic( $db, $twitter_topic, $options ); };
-    if ( $@ )
-    {
-        LOGCONFESS "mine_topic() failed: $@";
-    }
-=======
     seed_topic_with_tweet_urls( $db, $topic );
->>>>>>> 645d2c66
 }
 
 # wrap do_mine_topic in eval and handle errors and state1
@@ -3239,41 +3202,11 @@
 
     my $prev_test_mode = $_test_mode;
 
-<<<<<<< HEAD
-    eval {
-
-        eval { add_twitter_data_and_topic( $db, $topic, $options ); };
-        if ( $@ )
-        {
-            LOGCONFESS "add_twitter_data_and_topic() failed: $@";
-        }
-=======
     init_static_variables();
->>>>>>> 645d2c66
 
     $_test_mode = 1 if ( $options->{ test_mode } );
 
-<<<<<<< HEAD
-        $_test_mode = 1 if ( $options->{ test_mode } );
-
-        eval { do_mine_topic( $db, $topic ); };
-        if ( $@ )
-        {
-            LOGCONFESS "do_mine_topic() failed: $@";
-        }
-    };
-    if ( $@ )
-    {
-        my $error = $@;
-
-        ERROR( "topic mining failed: $@" );
-
-        update_topic_state( $db, $topic, "spidering failed" );
-        $db->update_by_id( 'topics', $topic->{ topics_id }, { error_message => $error } );
-    }
-=======
     do_mine_topic( $db, $topic );
->>>>>>> 645d2c66
 
     $_test_mode = $prev_test_mode;
 }
