--- conflicted
+++ resolved
@@ -2629,11 +2629,6 @@
 
     my $month_offset = 0;
     while ( import_solr_seed_query_month( $db, $topic, $month_offset++ ) ) { }
-<<<<<<< HEAD
-
-    $db->query( "update topics set solr_seed_query_run = 't' where topics_id = ?", $topic->{ topics_id } );
-=======
->>>>>>> f6179759
 
     $db->query( "update topics set solr_seed_query_run = 't' where topics_id = ?", $topic->{ topics_id } );
 }
