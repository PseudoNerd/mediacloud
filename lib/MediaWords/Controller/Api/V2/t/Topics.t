--- conflicted
+++ resolved
@@ -506,18 +506,7 @@
 
 sub main
 {
-<<<<<<< HEAD
-    MediaWords::Test::Supervisor::test_with_supervisor(    #
-        \&test_topics,                                     #
-        [                                                  #
-            'solr_standalone',                             #
-            'job_broker:rabbitmq',                         #
-            'rescrape_media',                              #
-        ]                                                  #
-    );
-=======
     MediaWords::Test::DB::test_on_test_database( \&test_topics );
->>>>>>> c77a7b71
 
     done_testing();
 }
