--- conflicted
+++ resolved
@@ -5,7 +5,6 @@
 
 <table border="1">
 
-<<<<<<< .working
     <tr>
         <th>Title:</th>
         <td>[% story.title | html %]</td>
@@ -32,28 +31,6 @@
         <th>Description:</th> 
         <td>[% story.description | html_strip %]</td>
     </tr>
-=======
-    <tr>
-        <th>Title:</th>
-        <td>[% story.title | html %]</td>
-    </tr>
-    <tr>
-        <th>URL:</th>
-        <td><a href="[% story.url %]">view&nbsp;live</a></td>
-    </tr>
-    <tr>
-        <th>Date Published:</th>
-        <td>[% story.publish_date %]</td>
-    </tr>
-    <tr>
-        <th>Date Collected:</th>
-        <td>[% story.collect_date %]</td>
-    </tr>
-    <tr>
-        <th>Description:</th> 
-        <td>[% story.description | html_strip %]</td>
-    </tr>
->>>>>>> .merge-right.r5168
 
     <tr>
 
@@ -94,7 +71,6 @@
 
     <tr>
 
-<<<<<<< .working
         <th>Tags:</th>
         <td>
             [% FOREACH t IN tags -%]
@@ -103,18 +79,7 @@
                     <a href="[% c.uri_for('/admin/stories/delete_tag/') _ stories_id _ '/' _ t.tags_id %]">delete</a><br/>
                 [% END -%]
             [% END # FOREACH tags -%]
-=======
-        <th>Tags:</th>
-        <td>
-            [% FOREACH t IN tags -%]
-                [% t.tag_set_name _ ':' _ t.tag | html %]
-                [% IF c.acl_user_can_visit('/admin/stories/delete') %]
-                    <a href="[% c.uri_for('/admin/stories/delete/') _ stories_id _ '/' _ t.tags_id %]">delete</a><br/>
-                [% END -%]
-            [% END # FOREACH tags -%]
->>>>>>> .merge-right.r5168
 
-<<<<<<< .working
             [% IF c.acl_user_can_visit('/admin/stories/add_tag') %]
                 <a href="[% c.uri_for('/admin/stories/add_tag/') _ stories_id %]">add manual tag</a> |
             [% END -%]
@@ -122,15 +87,6 @@
                 <a href="[% c.uri_for('/admin/stories/retag/') _ stories_id %]">extract / tag all sets now</a><br />
             [% END -%]
         </td>
-=======
-            [% IF c.acl_user_can_visit('/admin/stories/add') %]
-                <a href="[% c.uri_for('/admin/stories/add/') _ stories_id %]">add manual tag</a> |
-            [% END -%]
-            [% IF c.acl_user_can_visit('/admin/stories/retag') %]
-                <a href="[% c.uri_for('/admin/stories/retag/') _ stories_id %]">extract / tag all sets now</a><br />
-            [% END -%]
-        </td>
->>>>>>> .merge-right.r5168
 
     </tr>
 
