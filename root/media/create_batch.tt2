[% title = 'Add Media' %]
[% INCLUDE include/header.tt2 %]

[% IF c.acl_user_can_visit('/admin/media/create_do') %]

    <fieldset>

    <form action="[% c.uri_for('/admin/media/create_do') %]" method="post">

    <script type="text/javascript">
        $(document).ready(function() {
            $("#tags").tagit({
                tagSource: function(term, showChoices) {
                    $.ajax({
                        url: "[% c.uri_for('/admin/media/media_tags_search_json') %]",
                        data: { term: term.term},
                        dataType: "json",
                        success: function(choices) {
                            console.log( choices );
                            //choices = ["collectionfoo","collectionfoo,collection"]
                            showChoices(choices);
                        }
                    })
                },
                        // availableTags: ["msm", "blogs", "libral", "conservative" ], 
                singleFieldDelimiter: ';'
            });
        });
    </script>

    <p>
    Enter one media source url one per line. 
    </p>

<<<<<<< HEAD
    <textarea name="urls" rows="20" cols="80"></textarea>
=======
    <textarea name="urls" rows="20" cols="80">
    </textarea>
>>>>>>> b4203d64

    <p>
    Enter tags to apply to all sources.  The format is: <br/>
    tag_set:tag [tag_set:tag;...]
    </p>
    <input id="tags" name="tags" type="text" size="80" />

    <ul id="mytags"/>

    <p>
    <input type="submit" value="Add Media" />
    </p>

    </form> 

    </fieldset>

[% END # [% IF c.acl_user_can_visit('/admin/media/create_do') %]

[% INCLUDE include/footer.tt2 %]<|MERGE_RESOLUTION|>--- conflicted
+++ resolved
@@ -32,12 +32,8 @@
     Enter one media source url one per line. 
     </p>
 
-<<<<<<< HEAD
-    <textarea name="urls" rows="20" cols="80"></textarea>
-=======
     <textarea name="urls" rows="20" cols="80">
     </textarea>
->>>>>>> b4203d64
 
     <p>
     Enter tags to apply to all sources.  The format is: <br/>
