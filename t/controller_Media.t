use strict;
use warnings;
use Test::NoWarnings;
use Test::More tests => 2 + 1;

BEGIN
{
    $ENV{ MEDIAWORDS_FORCE_USING_TEST_DATABASE } = 1;
    use_ok 'Catalyst::Test', 'MediaWords';
}
<<<<<<< HEAD
BEGIN { use_ok 'MediaWords::Controller::Media' }
=======
BEGIN { use_ok 'MediaWords::Controller::Admin::Media' }
>>>>>>> db593d6f

# Commented out because we need to log in first
#ok( request( '/admin/media/list' )->is_success, 'Request should succeed' );
<|MERGE_RESOLUTION|>--- conflicted
+++ resolved
@@ -8,11 +8,7 @@
     $ENV{ MEDIAWORDS_FORCE_USING_TEST_DATABASE } = 1;
     use_ok 'Catalyst::Test', 'MediaWords';
 }
-<<<<<<< HEAD
-BEGIN { use_ok 'MediaWords::Controller::Media' }
-=======
 BEGIN { use_ok 'MediaWords::Controller::Admin::Media' }
->>>>>>> db593d6f
 
 # Commented out because we need to log in first
 #ok( request( '/admin/media/list' )->is_success, 'Request should succeed' );
