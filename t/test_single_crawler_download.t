use strict;
use warnings;
use Data::Dumper;
use Modern::Perl "2013";

# basic sanity test of crawler functionality

BEGIN
{
    use FindBin;
    use lib "$FindBin::Bin/../lib";
    use lib $FindBin::Bin;
}

use Test::More tests => 16;
use Test::Differences;
use Test::Deep;

require Test::NoWarnings;

use MediaWords::Crawler::Engine;
use MediaWords::DBI::DownloadTexts;
use MediaWords::DBI::MediaSets;
use MediaWords::DBI::Stories;
use MediaWords::Test::DB;
use MediaWords::Test::Data;
use MediaWords::Test::LocalServer;
use DBIx::Simple::MediaWords;
use MediaWords::StoryVectors;
use LWP::UserAgent;

use Data::Sorting qw( :basics :arrays :extras );
use Readonly;

#use feature 'unicode_strings';

# add a test media source and feed to the database
sub add_test_feed
{
    my ( $db, $url_to_crawl ) = @_;

    Readonly my $sw_data_start_date => '2008-02-03';
    Readonly my $sw_data_end_date   => '2014-02-27';

    my $test_medium = $db->query(
"insert into media (name, url, moderated, feeds_added, sw_data_start_date, sw_data_end_date) values (?, ?, ?, ?, ?, ?) returning *",
        '_ Crawler Test', $url_to_crawl, 0, 0, $sw_data_start_date, $sw_data_end_date
    )->hash;

    ok( MediaWords::StoryVectors::_medium_has_story_words_start_date( $test_medium ) );
    ok( MediaWords::StoryVectors::_medium_has_story_words_end_date( $test_medium ) );

    is( MediaWords::StoryVectors::_get_story_words_start_date_for_medium( $test_medium ), $sw_data_start_date );
    is( MediaWords::StoryVectors::_get_story_words_end_date_for_medium( $test_medium ),   $sw_data_end_date );

    my $feed = $db->query(
        "insert into feeds (media_id, name, url) values (?, ?, ?) returning *",
        $test_medium->{ media_id },
        '_ Crawler Test',
        "$url_to_crawl" . "gv/test.rss"
    )->hash;

    MediaWords::DBI::MediaSets::create_for_medium( $db, $test_medium );

    ok( $feed->{ feeds_id }, "test feed created" );

    return $feed;
}

Readonly my $crawler_timeout => 2 * 60;

# run the crawler for two minutes, which should be enough time to gather all of
# the stories from the test feed and test-extract them
sub run_crawler
{

    my $crawler = MediaWords::Crawler::Engine->new();

    $crawler->processes( 1 );
    $crawler->throttle( 1 );
    $crawler->sleep_interval( 1 );
    $crawler->timeout( $crawler_timeout );
    $crawler->pending_check_interval( 1 );

    $| = 1;

    print "running crawler for one minute ...\n";
    $crawler->crawl();

    print "crawler exiting ...\n";
}

# get stories from database, including content, text, tags, and sentences
sub get_expanded_stories
{
    my ( $db, $feed ) = @_;

    my $stories = $db->query(
        "select s.* from stories s, feeds_stories_map fsm " . "  where s.stories_id = fsm.stories_id and fsm.feeds_id = ?",
        $feed->{ feeds_id } )->hashes;

    for my $story ( @{ $stories } )
    {
        $story->{ content } = ${ MediaWords::DBI::Stories::fetch_content( $db, $story ) };
        $story->{ extracted_text } = MediaWords::DBI::Stories::get_text( $db, $story );
        $story->{ tags } = MediaWords::DBI::Stories::get_db_module_tags( $db, $story, 'NYTTopics' );

        $story->{ story_sentences } =
          $db->query( "select * from story_sentences where stories_id = ? order by stories_id, sentence_number ",
            $story->{ stories_id } )->hashes;
    }

    return $stories;
}

sub _purge_story_sentences_id_field
{
    my ( $sentences ) = @_;

    for my $sentence ( @$sentences )
    {

        $sentence->{ story_sentences_id } = '';
        delete $sentence->{ story_sentences_id };
    }
}

sub _purge_stories_id_field
{
    my ( $sentences ) = @_;

    for my $sentence ( @$sentences )
    {
        $sentence->{ stories_id } = '';
        delete $sentence->{ stories_id };
    }
}

# test various results of the crawler
sub test_stories
{
    my ( $db, $feed ) = @_;

    my $stories = get_expanded_stories( $db, $feed );

    is( @{ $stories }, 1, "story count" );

    my $test_stories =
      MediaWords::Test::Data::stories_arrayref_from_hashref(
        MediaWords::Test::Data::fetch_test_data_from_individual_files( 'crawler_stories/gv' ) );

    my $test_story_hash;
    map { $test_story_hash->{ $_->{ title } } = $_ } @{ $test_stories };

    for my $story ( @{ $stories } )
    {
        my $test_story = $test_story_hash->{ $story->{ title } };
        if ( ok( $test_story, "story match: " . $story->{ title } ) )
        {

            #$story->{ extracted_text } =~ s/\n//g;
            #$test_story->{ extracted_text } =~ s/\n//g;

            for my $field ( qw(publish_date description guid extracted_text) )
            {
                oldstyle_diff;

              TODO:
                {
                    my $fake_var;    #silence warnings
                     #eq_or_diff( $story->{ $field }, encode_utf8($test_story->{ $field }), "story $field match" , {context => 0});
                    is( $story->{ $field }, $test_story->{ $field }, "story $field match" );
                }
            }

            eq_or_diff( $story->{ content }, $test_story->{ content }, "story content matches" );

            is( scalar( @{ $story->{ tags } } ), scalar( @{ $test_story->{ tags } } ), "story tags count" );

            is(
                scalar( @{ $story->{ story_sentences } } ),
                scalar( @{ $test_story->{ story_sentences } } ),
                "story sentence count" . $story->{ stories_id }
            );

            _purge_story_sentences_id_field( $story->{ story_sentences } );
            _purge_story_sentences_id_field( $test_story->{ story_sentences } );

            #HACK so that feedless media doesn't break things.
            _purge_stories_id_field( $story->{ story_sentences } );
            _purge_stories_id_field( $test_story->{ story_sentences } );

            # don't compare timestamp-dependent "db_row_last_updated" fields
            map { delete( $_->{ db_row_last_updated } ) }
              ( @{ $story->{ story_sentences } }, @{ $test_story->{ story_sentences } } );

            cmp_deeply(
                $story->{ story_sentences },
                $test_story->{ story_sentences },
                "story sentences " . $story->{ stories_id }
            );
        }

        delete( $test_story_hash->{ $story->{ title } } );
    }

}

sub get_crawler_data_directory
{
    my $crawler_data_location;

    {
        use FindBin;

        my $bin = $FindBin::Bin;
        say "Bin = '$bin' ";
        $crawler_data_location = "$FindBin::Bin/data/crawler";
    }

    print "crawler data '$crawler_data_location'\n";

    return $crawler_data_location;
}

sub main
{

    my ( $dump ) = @ARGV;

    MediaWords::Test::DB::test_on_test_database(
        sub {
            use Encode;
            my ( $db ) = @_;

            my $crawler_data_location = get_crawler_data_directory();

            my $test_http_server = MediaWords::Test::LocalServer->new( $crawler_data_location );
            $test_http_server->start();
            my $url_to_crawl = $test_http_server->url();

            my $feed = add_test_feed( $db, $url_to_crawl );

            my $feed_download = MediaWords::Test::DB::create_download_for_feed( $feed, $db );

            MediaWords::Util::Config::get_config->{ mediawords }->{ extract_in_process } = 1;

            $db->disconnect();
            $db = 0;

            my $crawler = MediaWords::Crawler::Engine->new();

            $crawler->processes( 1 );
            $crawler->throttle( 1 );
            $crawler->sleep_interval( 10 );

            $| = 1;

            $crawler->crawl_single_download( $feed_download->{ downloads_id } );

<<<<<<< HEAD
            $db = 0;

            $db = MediaWords::DB::connect_to_db();

=======
            print STDERR "download id: $feed_download->{ downloads_id }\n";
>>>>>>> 13949794
            my $content_downloads =
              $db->query( "SELECT * from downloads where  type = 'content' and state <> 'success' and downloads_id > ? ",
                $feed_download->{ downloads_id } )->hashes;

            my $content_download = pop @{ $content_downloads };

            die 'Content downloads is undef.' unless $content_downloads;

            $db->query( " DELETE from stories where stories_id <> ? ", $content_download->{ stories_id } );

            $db->disconnect();
            $db = 0;

            $crawler->crawl_single_download( $content_download->{ downloads_id } );

            $db = 0;
            $db = MediaWords::DB::connect_to_db();

            if ( defined( $dump ) && ( $dump eq '-d' ) )
            {
                die( "Dumping of stories is only supported within t/test_crawler.t \n" .
                      "test_crawler.t and test_single_crawler_download.t share data" );
            }

            # Wait for a bit for the crawler to finish crawling
            sleep( 10 );

            test_stories( $db, $feed );

            say STDERR "Killing server";
            $test_http_server->stop();

            Test::NoWarnings::had_no_warnings();
        }
    );
}

main();
<|MERGE_RESOLUTION|>--- conflicted
+++ resolved
@@ -258,14 +258,7 @@
 
             $crawler->crawl_single_download( $feed_download->{ downloads_id } );
 
-<<<<<<< HEAD
-            $db = 0;
-
-            $db = MediaWords::DB::connect_to_db();
-
-=======
             print STDERR "download id: $feed_download->{ downloads_id }\n";
->>>>>>> 13949794
             my $content_downloads =
               $db->query( "SELECT * from downloads where  type = 'content' and state <> 'success' and downloads_id > ? ",
                 $feed_download->{ downloads_id } )->hashes;
