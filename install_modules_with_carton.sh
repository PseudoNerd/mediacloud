--- conflicted
+++ resolved
@@ -19,11 +19,6 @@
 mkdir -p local/
 ./script/run_with_carton.sh ~/perl5/perlbrew/bin/cpanm -L local/ Module::Install
 
-<<<<<<< HEAD
-# Graph::Layout::Aesthetic doesn't compile on newer compilers, so install a
-# monkey-patched version of the module beforehand
-./script/run_with_carton.sh ~/perl5/perlbrew/bin/cpanm -L local/ git://github.com/pypt/p5-Graph-Layout-Aesthetic.git@0.12
-
 # (Re-)install a newer version of ExtUtils::MakeMaker because otherwise Carton fails with:
 #
 # Found ExtUtils::MakeMaker 6.90 which doesn't satisfy 6.92.
@@ -35,8 +30,6 @@
 # ! Bailing out the installation for /mediacloud/.
 ./script/run_with_carton.sh ~/perl5/perlbrew/bin/cpanm -L local/ ExtUtils::MakeMaker~6.92
 
-=======
->>>>>>> acc59c72
 # Install the rest of the modules; run the command twice because the first
 # attempt might fail
 source ./script/set_java_home.sh
